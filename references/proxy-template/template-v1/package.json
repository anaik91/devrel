{
  "name": "@Proxy@-@Version@",
  "version": "1.0.0",
  "description": "",
  "main": "index.js",
  "directories": {
    "test": "test"
  },
  "scripts": {
    "deployTargetServer": "npm i && npx apigeetool createTargetServer --targetServerName $TARGET_SERVER_NAME -u $APIGEE_USER -p $APIGEE_PASS -o $APIGEE_ORG -e $APIGEE_ENV --targetHost $TARGET_HOST --targetPort $TARGET_PORT $APIGEETOOL_DEPLOY_TARGETSERVER_SSLOPTION -V",
    "deploy": "npm i && npx apigeetool deployproxy -u $APIGEE_USER -p $APIGEE_PASS -o $APIGEE_ORG -e $APIGEE_ENV -n $npm_package_name -V",
    "test": "npm i && npx cucumber-js test"
  },
  "dependencies": {
    "@cucumber/cucumber": "^7.3.0",
<<<<<<< HEAD
    "apickli": "^3.0.0",
    "apigeetool": "^0.15.1"
=======
    "apickli": "^3.0.1",
    "apigeetool": "^0.10.0"
>>>>>>> f7dd19be
  }
}<|MERGE_RESOLUTION|>--- conflicted
+++ resolved
@@ -13,12 +13,7 @@
   },
   "dependencies": {
     "@cucumber/cucumber": "^7.3.0",
-<<<<<<< HEAD
-    "apickli": "^3.0.0",
+    "apickli": "^3.0.1",
     "apigeetool": "^0.15.1"
-=======
-    "apickli": "^3.0.1",
-    "apigeetool": "^0.10.0"
->>>>>>> f7dd19be
   }
 }