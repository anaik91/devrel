# Copyright 2020 Google LLC
#
# Licensed under the Apache License, Version 2.0 (the "License");
# you may not use this file except in compliance with the License.
# You may obtain a copy of the License at
#
# <http://www.apache.org/licenses/LICENSE-2.0>
#
# Unless required by applicable law or agreed to in writing, software
# distributed under the License is distributed on an "AS IS" BASIS,
# WITHOUT WARRANTIES OR CONDITIONS OF ANY KIND, either express or implied.
# See the License for the specific language governing permissions and
# limitations under the License.

plugins:
  - preset-lint-recommended
<<<<<<< HEAD
  - lint-maximum-line-length
=======
  - lint-maximum-line-length
  - preset-prettier
>>>>>>> d1cbbe2e
<|MERGE_RESOLUTION|>--- conflicted
+++ resolved
@@ -14,9 +14,5 @@
 
 plugins:
   - preset-lint-recommended
-<<<<<<< HEAD
   - lint-maximum-line-length
-=======
-  - lint-maximum-line-length
-  - preset-prettier
->>>>>>> d1cbbe2e
+  - preset-prettier