*       @seymen @laughingbiscuit

/references/apigee-sandbox-v1         @laughingbiscuit
/references/apimocker-hostedtargets   @laughingbiscuit
/references/cicd-pipeline             @danistrebel
/references/common-shared-flows       @laughingbiscuit
/references/gcp-sa-auth-shared-flow   @danistrebel
/references/identity-facade           @joelgauci
/references/java-callout              @laughingbiscuit
/references/js-callout                @seymen
/references/oidc-mock                 @joelgauci
/references/kvm-admin-api             @danistrebel
/references/proxy-template            @laughingbiscuit
/references/southbound-mtls           @danistrebel
/labs/best-practices-hackathon        @laughingbiscuit @sauliuz @seymen
/tools/organization-cleanup           @laughingbiscuit
/tools/pipeline-runner                @laughingbiscuit @seymen @danistrebel
/tools/pipeline-linter                @laughingbiscuit @seymen @danistrebel
/tools/portable-proxy-deployer        @danistrebel
/tools/another-apigee-client          @laughingbiscuit
/tools/hybrid-quickstart              @danistrebel
/tools/decrypt-hybrid-assets          @yuriylesyuk
/tools/oas-to-am                      @laughingbiscuit
<<<<<<< HEAD
/tools/apigee-x-trial-provision       @yuriylesyuk
/tools/oas-apigee-mock                @markjkelly
=======
/tools/apigee-openlegacy              @laughingbiscuit @tomfi
/tools/apigee-x-trial-provision       @yuriylesyuk @danistrebel
>>>>>>> 92ed2216
<|MERGE_RESOLUTION|>--- conflicted
+++ resolved
@@ -21,10 +21,6 @@
 /tools/hybrid-quickstart              @danistrebel
 /tools/decrypt-hybrid-assets          @yuriylesyuk
 /tools/oas-to-am                      @laughingbiscuit
-<<<<<<< HEAD
-/tools/apigee-x-trial-provision       @yuriylesyuk
+/tools/apigee-x-trial-provision       @yuriylesyuk @danistrebel
 /tools/oas-apigee-mock                @markjkelly
-=======
-/tools/apigee-openlegacy              @laughingbiscuit @tomfi
-/tools/apigee-x-trial-provision       @yuriylesyuk @danistrebel
->>>>>>> 92ed2216
+/tools/apigee-openlegacy              @laughingbiscuit @tomfi